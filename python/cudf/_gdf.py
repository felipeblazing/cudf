# Copyright (c) 2018, NVIDIA CORPORATION.

"""
This file provide binding to the libgdf library.
"""
import contextlib
import itertools

import numpy as np
import pandas as pd
import pyarrow as pa

from libgdf_cffi import ffi, libgdf
from librmm_cffi import librmm as rmm
import nvcategory

from cudf.utils import cudautils
from cudf.utils.utils import calc_chunk_size, mask_dtype, mask_bitsize


def unwrap_devary(devary):
    ptrval = devary.device_ctypes_pointer.value
    ptrval = ptrval or ffi.NULL   # replace None with NULL
    return ffi.cast('void*', ptrval)


def unwrap_mask(devary):
    ptrval = devary.device_ctypes_pointer.value
    ptrval = ptrval or ffi.NULL   # replace None with NULL
    return ffi.cast('gdf_valid_type*', ptrval), ptrval


def columnview_from_devary(devary, dtype=None):
    return _columnview(size=devary.size,  data=unwrap_devary(devary),
                       mask=ffi.NULL, dtype=dtype or devary.dtype,
                       null_count=0, nvcat=None)


def _columnview(size, data, mask, dtype, null_count, nvcat):
    colview = ffi.new('gdf_column*')
    extra_dtype_info = ffi.new('gdf_dtype_extra_info*')
    extra_dtype_info.time_unit = libgdf.TIME_UNIT_NONE
    if nvcat is not None:
        extra_dtype_info.category = ffi.cast('void*', nvcat.get_cpointer())
    else:
        extra_dtype_info.category = ffi.NULL

    if mask is None:
        null_count = 0
        mask = ffi.NULL

    libgdf.gdf_column_view_augmented(
        colview,
        data,
        mask,
        size,
        np_to_gdf_dtype(dtype),
        null_count,
        extra_dtype_info[0],
    )

    return colview


def columnview(size, data, mask=None, dtype=None, null_count=None,
               nvcat=None):
    """
    Make a column view.

    Parameters
    ----------
    size : int
        Data count.
    data : Buffer
        The data buffer.
    mask : Buffer; optional
        The mask buffer.
    dtype : numpy.dtype; optional
        The dtype of the data.  Defaults to *data.dtype*.
    """
    def unwrap(buffer):
        if buffer is None:
            return ffi.NULL
        assert buffer.mem.is_c_contiguous(), "libGDF expects contiguous memory"
        devary = buffer.to_gpu_array()
        return unwrap_devary(devary)

    if mask is not None:
        assert null_count is not None

    dtype = dtype or data.dtype
    if pd.api.types.is_categorical_dtype(dtype):
        dtype = data.dtype

    return _columnview(size=size, data=unwrap(data), mask=unwrap(mask),
                       dtype=dtype, null_count=null_count, nvcat=nvcat)


def apply_binaryop(binop, lhs, rhs, out):
    """Apply binary operator *binop* to operands *lhs* and *rhs*.
    The result is stored to *out*.

    Returns the number of null values.
    """
    args = (lhs.cffi_view, rhs.cffi_view, out.cffi_view)
    # apply binary operator
    binop(*args)
    # validity mask
    if out.has_null_mask:
        return apply_mask_and(lhs, rhs, out)
    else:
        return 0


def apply_unaryop(unaop, inp, out):
    """Apply unary operator *unaop* to *inp* and store to *out*.

    """
    args = (inp.cffi_view, out.cffi_view)
    # apply unary operator
    unaop(*args)


def apply_mask_and(col, mask, out):
    args = (col.cffi_view, mask.cffi_view, out.cffi_view)
    libgdf.gdf_validity_and(*args)
    nnz = count_nonzero_mask(out.mask.mem, size=len(out))
    return len(out) - nnz


np_gdf_dict = {
    np.float64:      libgdf.GDF_FLOAT64,
    np.float32:      libgdf.GDF_FLOAT32,
    np.int64:        libgdf.GDF_INT64,
    np.int32:        libgdf.GDF_INT32,
    np.int16:        libgdf.GDF_INT16,
    np.int8:         libgdf.GDF_INT8,
    np.bool_:        libgdf.GDF_INT8,
    np.datetime64:   libgdf.GDF_DATE64,
    np.object_:      libgdf.GDF_STRING_CATEGORY,
    np.str_:         libgdf.GDF_STRING_CATEGORY,
    }


def np_to_gdf_dtype(dtype):
    """Util to convert numpy dtype to gdf dtype.
    """
    return np_gdf_dict[np.dtype(dtype).type]


def gdf_to_np_dtype(dtype):
    """Util to convert gdf dtype to numpy dtype.
    """
    return np.dtype({
         libgdf.GDF_FLOAT64: np.float64,
         libgdf.GDF_FLOAT32: np.float32,
         libgdf.GDF_INT64: np.int64,
         libgdf.GDF_INT32: np.int32,
         libgdf.GDF_INT16: np.int16,
         libgdf.GDF_INT8: np.int8,
         libgdf.GDF_DATE64: np.datetime64,
         libgdf.N_GDF_TYPES: np.int32,
         libgdf.GDF_CATEGORY: np.int32,
         libgdf.GDF_STRING_CATEGORY: np.object_,
     }[dtype])


def np_to_pa_dtype(dtype):
    """Util to convert numpy dtype to PyArrow dtype.
    """
    return {
        np.float64:     pa.float64(),
        np.float32:     pa.float32(),
        np.int64:       pa.int64(),
        np.int32:       pa.int32(),
        np.int16:       pa.int16(),
        np.int8:        pa.int8(),
        np.bool_:       pa.int8(),
        np.datetime64:  pa.date64(),
        np.object_:     pa.string(),
        np.str_:        pa.string(),
    }[np.dtype(dtype).type]


def apply_reduce(fn, inp):
    # allocate output+temp array
    outsz = libgdf.gdf_reduction_get_intermediate_output_size()
    out = rmm.device_array(outsz, dtype=inp.dtype)
    # call reduction
    fn(inp.cffi_view, unwrap_devary(out), outsz)
    # return 1st element
    return out[0]


_join_how_api = {
    'inner': libgdf.gdf_inner_join,
    'outer': libgdf.gdf_full_join,
    'left': libgdf.gdf_left_join,
}

_join_method_api = {
    'sort': libgdf.GDF_SORT,
    'hash': libgdf.GDF_HASH
}

_null_sort_behavior_api = {
    'null_as_largest': libgdf.GDF_NULL_AS_LARGEST,
    'null_as_smallest': libgdf.GDF_NULL_AS_SMALLEST,
    'null_as_largest_multisort': libgdf.GDF_NULL_AS_LARGEST_FOR_MULTISORT
}


def cffi_view_to_column_mem(cffi_view):
    gdf_dtype = cffi_view.dtype
    if gdf_dtype == libgdf.GDF_STRING_CATEGORY:
        data_ptr = int(ffi.cast("uintptr_t", cffi_view.data))
        # We need to create this just to make sure the memory is properly freed
        data = rmm.device_array_from_ptr(
            data_ptr,
            nelem=cffi_view.size,
            dtype='int32',
            finalizer=rmm._make_finalizer(data_ptr, 0)
        )
        nvcat_ptr = int(ffi.cast("uintptr_t", cffi_view.dtype_info.category))
        nvcat_obj = nvcategory.bind_cpointer(nvcat_ptr)
        nvstr_obj = nvcat_obj.to_strings()
        mask = None
        if cffi_view.valid:
            mask_ptr = int(ffi.cast("uintptr_t", cffi_view.valid))
            mask = rmm.device_array_from_ptr(
                    mask_ptr,
                    nelem=calc_chunk_size(cffi_view.size, mask_bitsize),
                    dtype=mask_dtype,
                    finalizer=rmm._make_finalizer(mask_ptr, 0)
                )
        return nvstr_obj, mask
    else:
        intaddr = int(ffi.cast("uintptr_t", cffi_view.data))
        data = rmm.device_array_from_ptr(
            intaddr,
            nelem=cffi_view.size,
            dtype=gdf_to_np_dtype(cffi_view.dtype),
            finalizer=rmm._make_finalizer(intaddr, 0)
        )
        mask = None
        if cffi_view.valid:
            intaddr = int(ffi.cast("uintptr_t", cffi_view.valid))
            mask = rmm.device_array_from_ptr(
                intaddr,
                nelem=calc_chunk_size(cffi_view.size, mask_bitsize),
                dtype=mask_dtype,
                finalizer=rmm._make_finalizer(intaddr, 0)
            )

        return data, mask


@contextlib.contextmanager
def apply_join(col_lhs, col_rhs, how, method='hash'):
    """Returns a tuple of the left and right joined indices as gpu arrays.
    """
    if(len(col_lhs) != len(col_rhs)):
        msg = "Unequal #columns in list 'col_lhs' and list 'col_rhs'"
        raise ValueError(msg)

    joiner = _join_how_api[how]
    method_api = _join_method_api[method]
    null_sort_behavior_api = _null_sort_behavior_api['null_as_largest']
    gdf_context = ffi.new('gdf_context*')

    if method == 'hash':
        libgdf.gdf_create_context(gdf_context, 0, method_api, 0, 0, 0,
                                  null_sort_behavior_api)
    elif method == 'sort':
        libgdf.gdf_create_context(gdf_context, 1, method_api, 0, 0, 0,
                                  null_sort_behavior_api)
    else:
        msg = "method not supported"
        raise ValueError(msg)

    col_result_l = columnview(0, None, dtype=np.int32)
    col_result_r = columnview(0, None, dtype=np.int32)

    if(how in ['left', 'inner']):
        list_lhs = []
        list_rhs = []
        for i in range(len(col_lhs)):
            list_lhs.append(col_lhs[i].cffi_view)
            list_rhs.append(col_rhs[i].cffi_view)

        # Call libgdf

        joiner(len(col_lhs), list_lhs, list_rhs, col_result_l,
               col_result_r, gdf_context)
    else:
        joiner(col_lhs[0].cffi_view, col_rhs[0].cffi_view, col_result_l,
               col_result_r)

    # Extract result

    left = rmm.device_array_from_ptr(ptr=col_result_l.data,
                                     nelem=col_result_l.size,
                                     dtype=np.int32)

    right = rmm.device_array_from_ptr(ptr=col_result_r.data,
                                      nelem=col_result_r.size,
                                      dtype=np.int32)

    yield(left, right)

    libgdf.gdf_column_free(col_result_l)
    libgdf.gdf_column_free(col_result_r)


<<<<<<< HEAD
=======
def libgdf_join(col_lhs, col_rhs, on, how, method='sort'):
    joiner = _join_how_api[how]
    method_api = _join_method_api[method]
    null_sort_behavior_api = _null_sort_behavior_api['null_as_largest']
    gdf_context = ffi.new('gdf_context*')

    libgdf.gdf_create_context(gdf_context, 0, method_api, 0, 0, 0,
                              null_sort_behavior_api)

    if how not in ['left', 'inner', 'outer']:
        msg = "new join api only supports left or inner"
        raise ValueError(msg)

    list_lhs = []
    list_rhs = []
    result_cols = []

    result_col_names = []

    left_idx = []
    right_idx = []
    # idx = 0
    for name, col in col_lhs.items():
        list_lhs.append(col._column.cffi_view)
        if name not in on:
            result_cols.append(columnview(0, None, dtype=col._column.dtype))
            result_col_names.append(name)

    for name in on:
        result_cols.append(columnview(0, None,
                                      dtype=col_lhs[name]._column.dtype))
        result_col_names.append(name)
        left_idx.append(list(col_lhs.keys()).index(name))
        right_idx.append(list(col_rhs.keys()).index(name))

    for name, col in col_rhs.items():
        list_rhs.append(col._column.cffi_view)
        if name not in on:
            result_cols.append(columnview(0, None, dtype=col._column.dtype))
            result_col_names.append(name)

    num_cols_to_join = len(on)
    result_num_cols = len(list_lhs) + len(list_rhs) - num_cols_to_join

    joiner(list_lhs,
           len(list_lhs),
           left_idx,
           list_rhs,
           len(list_rhs),
           right_idx,
           num_cols_to_join,
           result_num_cols,
           result_cols,
           ffi.NULL,
           ffi.NULL,
           gdf_context)

    res = []
    valids = []

    for col in result_cols:

        intaddr = int(ffi.cast("uintptr_t", col.data))
        res.append(rmm.device_array_from_ptr(ptr=intaddr,
                                             nelem=col.size,
                                             dtype=gdf_to_np_dtype(col.dtype),
                                             finalizer=rmm._make_finalizer(
                                                 intaddr, 0)))
        intaddr = int(ffi.cast("uintptr_t", col.valid))
        valids.append(rmm.device_array_from_ptr(ptr=intaddr,
                                                nelem=calc_chunk_size(
                                                    col.size, mask_bitsize),
                                                dtype=mask_dtype,
                                                finalizer=rmm._make_finalizer(
                                                    intaddr, 0)))

    return res, valids


>>>>>>> blazing-fork/develop_stage4
def apply_prefixsum(col_inp, col_out, inclusive):
    libgdf.gdf_prefixsum(col_inp, col_out, inclusive)


def apply_segsort(col_keys, col_vals, segments, descending=False,
                  plan=None):
    """Inplace segemented sort

    Parameters
    ----------
    col_keys : Column
    col_vals : Column
    segments : device array
    """
    # prepare
    nelem = len(col_keys)
    if nelem == segments.size:
        # As many seguments as there are elements.
        # Nothing to do.
        return

    if plan is None:
        plan = SegmentedRadixortPlan(nelem, col_keys.dtype, col_vals.dtype,
                                     descending=descending)

    plan.sort(segments, col_keys, col_vals)
    return plan


class SegmentedRadixortPlan(object):
    def __init__(self, nelem, key_dtype, val_dtype, descending=False):
        begin_bit = 0
        self.sizeof_key = key_dtype.itemsize
        self.sizeof_val = val_dtype.itemsize
        end_bit = self.sizeof_key * 8
        plan = libgdf.gdf_segmented_radixsort_plan(nelem, descending,
                                                   begin_bit, end_bit)
        self.plan = plan
        self.nelem = nelem
        self.is_closed = False
        self.setup()

    def __del__(self):
        if not self.is_closed:
            self.close()

    def close(self):
        libgdf.gdf_segmented_radixsort_plan_free(self.plan)
        self.is_closed = True
        self.plan = None

    def setup(self):
        libgdf.gdf_segmented_radixsort_plan_setup(self.plan, self.sizeof_key,
                                                  self.sizeof_val)

    def sort(self, segments, col_keys, col_vals):
        seg_dtype = np.uint32
        segsize_limit = 2 ** 16 - 1

        d_fullsegs = rmm.device_array(segments.size + 1, dtype=seg_dtype)
        d_begins = d_fullsegs[:-1]
        d_ends = d_fullsegs[1:]

        # Note: .astype is required below because .copy_to_device
        #       is just a plain memcpy
        d_begins.copy_to_device(cudautils.astype(segments, dtype=seg_dtype))
        d_ends[-1:].copy_to_device(np.require([self.nelem], dtype=seg_dtype))

        # The following is to handle the segument size limit due to
        # max CUDA grid size.
        range0 = range(0, segments.size, segsize_limit)
        range1 = itertools.chain(range0[1:], [segments.size])
        for s, e in zip(range0, range1):
            segsize = e - s
            libgdf.gdf_segmented_radixsort_generic(self.plan,
                                                   col_keys.cffi_view,
                                                   col_vals.cffi_view,
                                                   segsize,
                                                   unwrap_devary(d_begins[s:]),
                                                   unwrap_devary(d_ends[s:]))


def hash_columns(columns, result, initial_hash_values=None):
    """Hash the *columns* and store in *result*.
    Returns *result*
    """
    assert len(columns) > 0
    assert result.dtype == np.int32
    # No-op for 0-sized
    if len(result) == 0:
        return result
    col_input = [col.cffi_view for col in columns]
    col_out = result.cffi_view
    ncols = len(col_input)
    hashfn = libgdf.GDF_HASH_MURMUR3
    if initial_hash_values is None:
        initial_hash_values = ffi.NULL
    else:
        initial_hash_values = unwrap_devary(initial_hash_values)
    libgdf.gdf_hash(ncols, col_input, hashfn, initial_hash_values, col_out)
    return result


def hash_partition(input_columns, key_indices, nparts, output_columns):
    """Partition the input_columns by the hash values on the keys.

    Parameters
    ----------
    input_columns : sequence of Column
    key_indices : sequence of int
        Indices into `input_columns` that indicates the key columns.
    nparts : int
        number of partitions

    Returns
    -------
    partition_offsets : list of int
        Each index indicates the start of a partition.
    """
    assert len(input_columns) == len(output_columns)

    col_inputs = [col.cffi_view for col in input_columns]
    col_outputs = [col.cffi_view for col in output_columns]
    offsets = ffi.new('int[]', nparts)
    hashfn = libgdf.GDF_HASH_MURMUR3

    libgdf.gdf_hash_partition(
        len(col_inputs),
        col_inputs,
        key_indices,
        len(key_indices),
        nparts,
        col_outputs,
        offsets,
        hashfn
    )

    offsets = list(offsets)
    return offsets


def _column_concat(cols_to_concat, output_col):
    col_inputs = [col.cffi_view for col in cols_to_concat]
    libgdf.gdf_column_concat(output_col.cffi_view, col_inputs, len(col_inputs))
    return output_col


def count_nonzero_mask(mask, size):
    assert mask.size * mask_bitsize >= size
    nnz = ffi.new('int*')
    nnz[0] = 0
    mask_ptr, addr = unwrap_mask(mask)

    if addr != ffi.NULL:
        libgdf.gdf_count_nonzero_mask(mask_ptr, size, nnz)

    return nnz[0]


_GDF_COLORS = {
    'green':    libgdf.GDF_GREEN,
    'blue':     libgdf.GDF_BLUE,
    'yellow':   libgdf.GDF_YELLOW,
    'purple':   libgdf.GDF_PURPLE,
    'cyan':     libgdf.GDF_CYAN,
    'red':      libgdf.GDF_RED,
    'white':    libgdf.GDF_WHITE,
    'darkgreen': libgdf.GDF_DARK_GREEN,
    'orange':   libgdf.GDF_ORANGE,
}


def str_to_gdf_color(s):
    """Util to convert str to gdf_color type.
    """
    return _GDF_COLORS[s.lower()]


def nvtx_range_push(name, color='green'):
    """
    Demarcate the beginning of a user-defined NVTX range.

    Parameters
    ----------
    name : str
        The name of the NVTX range
    color : str
        The color to use for the range.
        Can be named color or hex RGB string.
    """
    name_c = ffi.new("char[]", name.encode('ascii'))

    try:
        color = int(color, 16)  # only works if color is a hex string
        libgdf.gdf_nvtx_range_push_hex(name_c, ffi.cast('unsigned int', color))
    except ValueError:
        color = str_to_gdf_color(color)
        libgdf.gdf_nvtx_range_push(name_c, color)


def nvtx_range_pop():
    """ Demarcate the end of the inner-most range.
    """
    libgdf.gdf_nvtx_range_pop()


def rmm_initialize():
    rmm.initialize()
    return True


def rmm_finalize():
    rmm.finalize()
    return True


_GDF_QUANTILE_METHODS = {
    'linear': libgdf.GDF_QUANT_LINEAR,
    'lower': libgdf.GDF_QUANT_LOWER,
    'higher': libgdf.GDF_QUANT_HIGHER,
    'midpoint': libgdf.GDF_QUANT_MIDPOINT,
    'nearest': libgdf.GDF_QUANT_NEAREST,
}


def get_quantile_method(method):
    """Util to convert method to gdf gdf_quantile_method.
    """
    return _GDF_QUANTILE_METHODS[method]


def quantile(column, quant, method, exact):
    """ Calculate the `quant` quantile for the column
    Returns value with the quantile specified by quant
    """
    gdf_context = ffi.new('gdf_context*')
    method_api = _join_method_api['sort']
    null_sort_behavior_api = _null_sort_behavior_api['null_as_largest']
    libgdf.gdf_create_context(gdf_context, 0, method_api, 0, 0, 0,
                              null_sort_behavior_api)
    # px = ffi.new("double *")
    res = []
    for q in quant:
        px = ffi.new("double *")
        if exact:
            libgdf.gdf_quantile_exact(column.cffi_view,
                                      get_quantile_method(method),
                                      q,
                                      ffi.cast('void *', px),
                                      gdf_context)
        else:
            libgdf.gdf_quantile_approx(column.cffi_view,
                                       q,
                                       ffi.cast('void *', px),
                                       gdf_context)
        res.append(px[0])
    return res<|MERGE_RESOLUTION|>--- conflicted
+++ resolved
@@ -312,8 +312,7 @@
     libgdf.gdf_column_free(col_result_r)
 
 
-<<<<<<< HEAD
-=======
+
 def libgdf_join(col_lhs, col_rhs, on, how, method='sort'):
     joiner = _join_how_api[how]
     method_api = _join_method_api[method]
@@ -393,7 +392,7 @@
     return res, valids
 
 
->>>>>>> blazing-fork/develop_stage4
+
 def apply_prefixsum(col_inp, col_out, inclusive):
     libgdf.gdf_prefixsum(col_inp, col_out, inclusive)
 
