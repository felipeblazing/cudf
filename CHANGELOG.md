# cuDF 0.7.0 (Date TBD)

## New Features

...

## Improvements

- PR #1202 Simplify README.md
- PR #1149 CSV Reader: Change convertStrToValue() functions to `__device__` only
- PR #1238 Improve performance of the CUDA trie used in the CSV reader
- PR #1278 Update CONTRIBUTING for new conda environment yml naming conventions

## Bug Fixes

- PR #1233 Fix dtypes issue while adding the column to `str` dataframe.
- PR #1254 CSV Reader: fix data type detection for floating-point numbers in scientific notation


# cuDF 0.6.0 (Date TBD)

## New Features

- PR #760 Raise `FileNotFoundError` instead of `GDF_FILE_ERROR` in `read_csv` if the file does not exist
- PR #539 Add Python bindings for replace function
- PR #823 Add Doxygen configuration to enable building HTML documentation for libcudf C/C++ API
- PR #807 CSV Reader: Add byte_range parameter to specify the range in the input file to be read
- PR #857 Add Tail method for Series/DataFrame and update Head method to use iloc
- PR #858 Add series feature hashing support
- PR #871 CSV Reader: Add support for NA values, including user specified strings
- PR #893 Adds PyArrow based parquet readers / writers to Python, fix category dtype handling, fix arrow ingest buffer size issues
- PR #867 CSV Reader: Add support for ignoring blank lines and comment lines
- PR #887 Add Series digitize method
- PR #895 Add Series groupby
- PR #898 Add DataFrame.groupby(level=0) support
- PR #920 Add feather, JSON, HDF5 readers / writers from PyArrow / Pandas
- PR #888 CSV Reader: Add prefix parameter for column names, used when parsing without a header
- PR #913 Add DLPack support: convert between cuDF DataFrame and DLTensor
- PR #939 Add ORC reader from PyArrow
- PR #918 Add Series.groupby(level=0) support
- PR #906 Add binary and comparison ops to DataFrame
- PR #958 Support unary and binary ops on indexes
- PR #964 Add `rename` method to `DataFrame`, `Series`, and `Index`
- PR #985 Add `Series.to_frame` method
- PR #985 Add `drop=` keyword to reset_index method
- PR #994 Remove references to pygdf
- PR #990 Add external series groupby support
- PR #988 Add top-level merge function to cuDF
- PR #992 Add comparison binaryops to DateTime columns
- PR #996 Replace relative path imports with absolute paths in tests
- PR #995 CSV Reader: Add index_col parameter to specify the column name or index to be used as row labels
- PR #1004 Add `from_gpu_matrix` method to DataFrame
- PR #997 Add property index setter
- PR #1007 Replace relative path imports with absolute paths in cudf
- PR #1013 select columns with df.columns
- PR #1016 Rename Series.unique_count() to nunique() to match pandas API
- PR #947 Prefixsum to handle nulls and float types
- PR #1029 Remove rest of relative path imports
- PR #1021 Add filtered selection with assignment for Dataframes
- PR #872 Adding NVCategory support to cudf apis
- PR #1052 Add left/right_index and left/right_on keywords to merge
- PR #1091 Add `indicator=` and `suffixes=` keywords to merge
- PR #1107 Add unsupported keywords to Series.fillna
- PR #1032 Add string support to cuDF python
- PR #1136 Removed `gdf_concat`
- PR #1153 Added function for getting the padded allocation size for valid bitmask
- PR #1148 Add cudf.sqrt for dataframes and Series
- PR #1159 Add Python bindings for libcudf dlpack functions
- PR #1155 Add __array_ufunc__ for DataFrame and Series for sqrt
- PR #1168 to_frame for series accepts a name argument

## Improvements

- PR #1218 Add dask-cudf page to API docs
- PR #892 Add support for heterogeneous types in binary ops with JIT
- PR #730 Improve performance of `gdf_table` constructor
- PR #561 Add Doxygen style comments to Join CUDA functions
- PR #813 unified libcudf API functions by replacing gpu_ with gdf_
- PR #822 Add support for `__cuda_array_interface__` for ingest
- PR #756 Consolidate common helper functions from unordered map and multimap
- PR #753 Improve performance of groupby sum and average, especially for cases with few groups.
- PR #836 Add ingest support for arrow chunked arrays in Column, Series, DataFrame creation
- PR #763 Format doxygen comments for csv_read_arg struct
- PR #532 CSV Reader: Use type dispatcher instead of switch block
- PR #694 Unit test utilities improvements
- PR #878 Add better indexing to Groupby
- PR #554 Add `empty` method and `is_monotonic` attribute to `Index`
- PR #1040 Fixed up Doxygen comment tags
- PR #909 CSV Reader: Avoid host->device->host copy for header row data
- PR #916 Improved unit testing and error checking for `gdf_column_concat`
- PR #941 Replace `numpy` call in `Series.hash_encode` with `numba`
- PR #942 Added increment/decrement operators for wrapper types
- PR #943 Updated `count_nonzero_mask` to return `num_rows` when the mask is null
- PR #952 Added trait to map C++ type to `gdf_dtype`
- PR #966 Updated RMM submodule.
- PR #998 Add IO reader/writer modules to API docs, fix for missing cudf.Series docs
- PR #1017 concatenate along columns for Series and DataFrames
- PR #1002 Support indexing a dataframe with another boolean dataframe
- PR #1018 Better concatenation for Series and Dataframes
- PR #1036 Use Numpydoc style docstrings
- PR #1047 Adding gdf_dtype_extra_info to gdf_column_view_augmented
- PR #1054 Added default ctor to SerialTrieNode to overcome Thrust issue in CentOS7 + CUDA10
- PR #1024 CSV Reader: Add support for hexadecimal integers in integral-type columns
- PR #1033 Update `fillna()` to use libcudf function `gdf_replace_nulls`
- PR #1066 Added inplace assignment for columns and select_dtypes for dataframes
- PR #1026 CSV Reader: Change the meaning and type of the quoting parameter to match Pandas
- PR #1100 Adds `CUDF_EXPECTS` error-checking macro
- PR #1092 Fix select_dtype docstring
- PR #1111 Added cudf::table
- PR #1108 Sorting for datetime columns
- PR #1120 Return a `Series` (not a `Column`) from `Series.cat.set_categories()`
- PR #1128 CSV Reader: The last data row does not need to be line terminated
- PR #1183 Bump Arrow version to 0.12.1
- PR #1208 Default to CXX11_ABI=ON
- PR #1252 Fix NVStrings dependencies for cuda 9.2 and 10.0

## Bug Fixes

- PR #821 Fix flake8 issues revealed by flake8 update
- PR #808 Resolved renamed `d_columns_valids` variable name
- PR #820 CSV Reader: fix the issue where reader adds additional rows when file uses \r\n as a line terminator
- PR #780 CSV Reader: Fix scientific notation parsing and null values for empty quotes
- PR #815 CSV Reader: Fix data parsing when tabs are present in the input CSV file
- PR #850 Fix bug where left joins where the left df has 0 rows causes a crash
- PR #861 Fix memory leak by preserving the boolean mask index
- PR #875 Handle unnamed indexes in to/from arrow functions
- PR #877 Fix ingest of 1 row arrow tables in from arrow function
- PR #876 Added missing `<type_traits>` include
- PR #889 Deleted test_rmm.py which has now moved to RMM repo
- PR #866 Merge v0.5.1 numpy ABI hotfix into 0.6
- PR #917 value_counts return int type on empty columns
- PR #611 Renamed `gdf_reduce_optimal_output_size()` -> `gdf_reduction_get_intermediate_output_size()`
- PR #923 fix index for negative slicing for cudf dataframe and series
- PR #927 CSV Reader: Fix category GDF_CATEGORY hashes not being computed properly
- PR #921 CSV Reader: Fix parsing errors with delim_whitespace, quotations in the header row, unnamed columns
- PR #933 Fix handling objects of all nulls in series creation
- PR #940 CSV Reader: Fix an issue where the last data row is missing when using byte_range
- PR #945 CSV Reader: Fix incorrect datetime64 when milliseconds or space separator are used
- PR #959 Groupby: Problem with column name lookup
- PR #950 Converting dataframe/recarry with non-contiguous arrays
- PR #963 CSV Reader: Fix another issue with missing data rows when using byte_range
- PR #999 Fix 0 sized kernel launches and empty sort_index exception
- PR #993 Fix dtype in selecting 0 rows from objects
- PR #1009 Fix performance regression in `to_pandas` method on DataFrame
- PR #1008 Remove custom dask communication approach
- PR #1001 CSV Reader: Fix a memory access error when reading a large (>2GB) file with date columns
- PR #1019 Binary Ops: Fix error when one input column has null mask but other doesn't
- PR #1014 CSV Reader: Fix false positives in bool value detection
- PR #1034 CSV Reader: Fix parsing floating point precision and leading zero exponents
- PR #1044 CSV Reader: Fix a segfault when byte range aligns with a page
- PR #1058 Added support for `DataFrame.loc[scalar]`
- PR #1060 Fix column creation with all valid nan values
- PR #1073 CSV Reader: Fix an issue where a column name includes the return character
- PR #1090 Updating Doxygen Comments
- PR #1080 Fix dtypes returned from loc / iloc because of lists
- PR #1102 CSV Reader: Minor fixes and memory usage improvements
- PR #1174: Fix release script typo
- PR #1137 Add prebuild script for CI
- PR #1118 Enhanced the `DataFrame.from_records()` feature
- PR #1129 Fix join performance with index parameter from using numpy array
- PR #1145 Issue with .agg call on multi-column dataframes
- PR #908 Some testing code cleanup
- PR #1167 Fix issue with null_count not being set after inplace fillna()
- PR #1184 Fix iloc performance regression
- PR #1185 Support left_on/right_on and also on=str in merge
- PR #1200 Fix allocating bitmasks with numba instead of rmm in allocate_mask function
<<<<<<< HEAD
- PR #1213 Fix bug with csv reader requesting subset of columns using wrong dattype
=======
- PR #1223 gpuCI: Fix label on rapidsai channel on gpu build scripts
- PR #1242 Add explicit Thrust exec policy to fix NVCATEGORY_TEST segfault on some platforms
- PR #1246 Fix categorical tests that failed due to bad implicit type conversion
- PR #1255 Fix overwriting conda package main label uploads
- PR #1259 Add dlpack includes to pip build

>>>>>>> bcf2a6a5

# cuDF 0.5.1 (05 Feb 2019)

## Bug Fixes

- PR #842 Avoid using numpy via cimport to prevent ABI issues in Cython compilation


# cuDF 0.5.0 (28 Jan 2019)

## New Features

- PR #722 Add bzip2 decompression support to `read_csv()`
- PR #693 add ZLIB-based GZIP/ZIP support to `read_csv_strings()`
- PR #411 added null support to gdf_order_by (new API) and cudf_table::sort
- PR #525 Added GitHub Issue templates for bugs, documentation, new features, and questions
- PR #501 CSV Reader: Add support for user-specified decimal point and thousands separator to read_csv_strings()
- PR #455 CSV Reader: Add support for user-specified decimal point and thousands separator to read_csv()
- PR #439 add `DataFrame.drop` method similar to pandas
- PR #356 add `DataFrame.transpose` method and `DataFrame.T` property similar to pandas
- PR #505 CSV Reader: Add support for user-specified boolean values
- PR #350 Implemented Series replace function
- PR #490 Added print_env.sh script to gather relevant environment details when reporting cuDF issues
- PR #474 add ZLIB-based GZIP/ZIP support to `read_csv()`
- PR #547 Added melt similar to `pandas.melt()`
- PR #491 Add CI test script to check for updates to CHANGELOG.md in PRs
- PR #550 Add CI test script to check for style issues in PRs
- PR #558 Add CI scripts for cpu-based conda and gpu-based test builds
- PR #524 Add Boolean Indexing
- PR #564 Update python `sort_values` method to use updated libcudf `gdf_order_by` API
- PR #509 CSV Reader: Input CSV file can now be passed in as a text or a binary buffer
- PR #607 Add `__iter__` and iteritems to DataFrame class
- PR #643 added a new api gdf_replace_nulls that allows a user to replace nulls in a column

## Improvements

- PR #426 Removed sort-based groupby and refactored existing groupby APIs. Also improves C++/CUDA compile time.
- PR #461 Add `CUDF_HOME` variable in README.md to replace relative pathing.
- PR #472 RMM: Created centralized rmm::device_vector alias and rmm::exec_policy
- PR #500 Improved the concurrent hash map class to support partitioned (multi-pass) hash table building.
- PR #454 Improve CSV reader docs and examples
- PR #465 Added templated C++ API for RMM to avoid explicit cast to `void**`
- PR #513 `.gitignore` tweaks
- PR #521 Add `assert_eq` function for testing
- PR #502 Simplify Dockerfile for local dev, eliminate old conda/pip envs
- PR #549 Adds `-rdynamic` compiler flag to nvcc for Debug builds
- PR #472 RMM: Created centralized rmm::device_vector alias and rmm::exec_policy
- PR #577 Added external C++ API for scatter/gather functions
- PR #500 Improved the concurrent hash map class to support partitioned (multi-pass) hash table building
- PR #583 Updated `gdf_size_type` to `int`
- PR #500 Improved the concurrent hash map class to support partitioned (multi-pass) hash table building
- PR #617 Added .dockerignore file. Prevents adding stale cmake cache files to the docker container
- PR #658 Reduced `JOIN_TEST` time by isolating overflow test of hash table size computation
- PR #664 Added Debuging instructions to README
- PR #651 Remove noqa marks in `__init__.py` files
- PR #671 CSV Reader: uncompressed buffer input can be parsed without explicitly specifying compression as None
- PR #684 Make RMM a submodule
- PR #718 Ensure sum, product, min, max methods pandas compatibility on empty datasets
- PR #720 Refactored Index classes to make them more Pandas-like, added CategoricalIndex
- PR #749 Improve to_arrow and from_arrow Pandas compatibility
- PR #766 Remove TravisCI references, remove unused variables from CMake, fix ARROW_VERSION in Cmake
- PR #773 Add build-args back to Dockerfile and handle dependencies based on environment yml file
- PR #781 Move thirdparty submodules to root and symlink in /cpp
- PR #843 Fix broken cudf/python API examples, add new methods to the API index

## Bug Fixes

- PR #569 CSV Reader: Fix days being off-by-one when parsing some dates
- PR #531 CSV Reader: Fix incorrect parsing of quoted numbers
- PR #465 Added templated C++ API for RMM to avoid explicit cast to `void**`
- PR #473 Added missing <random> include
- PR #478 CSV Reader: Add api support for auto column detection, header, mangle_dupe_cols, usecols
- PR #495 Updated README to correct where cffi pytest should be executed
- PR #501 Fix the intermittent segfault caused by the `thousands` and `compression` parameters in the csv reader
- PR #502 Simplify Dockerfile for local dev, eliminate old conda/pip envs
- PR #512 fix bug for `on` parameter in `DataFrame.merge` to allow for None or single column name
- PR #511 Updated python/cudf/bindings/join.pyx to fix cudf merge printing out dtypes
- PR #513 `.gitignore` tweaks
- PR #521 Add `assert_eq` function for testing
- PR #537 Fix CMAKE_CUDA_STANDARD_REQURIED typo in CMakeLists.txt
- PR #447 Fix silent failure in initializing DataFrame from generator
- PR #545 Temporarily disable csv reader thousands test to prevent segfault (test re-enabled in PR #501)
- PR #559 Fix Assertion error while using `applymap` to change the output dtype
- PR #575 Update `print_env.sh` script to better handle missing commands
- PR #612 Prevent an exception from occuring with true division on integer series.
- PR #630 Fix deprecation warning for `pd.core.common.is_categorical_dtype`
- PR #622 Fix Series.append() behaviour when appending values with different numeric dtype
- PR #603 Fix error while creating an empty column using None.
- PR #673 Fix array of strings not being caught in from_pandas
- PR #644 Fix return type and column support of dataframe.quantile()
- PR #634 Fix create `DataFrame.from_pandas()` with numeric column names
- PR #654 Add resolution check for GDF_TIMESTAMP in Join
- PR #648 Enforce one-to-one copy required when using `numba>=0.42.0`
- PR #645 Fix cmake build type handling not setting debug options when CMAKE_BUILD_TYPE=="Debug"
- PR #669 Fix GIL deadlock when launching multiple python threads that make Cython calls
- PR #665 Reworked the hash map to add a way to report the destination partition for a key
- PR #670 CMAKE: Fix env include path taking precedence over libcudf source headers
- PR #674 Check for gdf supported column types
- PR #677 Fix 'gdf_csv_test_Dates' gtest failure due to missing nrows parameter
- PR #604 Fix the parsing errors while reading a csv file using `sep` instead of `delimiter`.
- PR #686 Fix converting nulls to NaT values when converting Series to Pandas/Numpy
- PR #689 CSV Reader: Fix behavior with skiprows+header to match pandas implementation
- PR #691 Fixes Join on empty input DFs
- PR #706 CSV Reader: Fix broken dtype inference when whitespace is in data
- PR #717 CSV reader: fix behavior when parsing a csv file with no data rows
- PR #724 CSV Reader: fix build issue due to parameter type mismatch in a std::max call
- PR #734 Prevents reading undefined memory in gpu_expand_mask_bits numba kernel
- PR #747 CSV Reader: fix an issue where CUDA allocations fail with some large input files
- PR #750 Fix race condition for handling NVStrings in CMake
- PR #719 Fix merge column ordering
- PR #770 Fix issue where RMM submodule pointed to wrong branch and pin other to correct branches
- PR #778 Fix hard coded ABI off setting
- PR #784 Update RMM submodule commit-ish and pip paths
- PR #794 Update `rmm::exec_policy` usage to fix segmentation faults when used as temprory allocator.
- PR #800 Point git submodules to branches of forks instead of exact commits


# cuDF 0.4.0 (05 Dec 2018)

## New Features

- PR #398 add pandas-compatible `DataFrame.shape()` and `Series.shape()`
- PR #394 New documentation feature "10 Minutes to cuDF"
- PR #361 CSV Reader: Add support for strings with delimiters

## Improvements

 - PR #436 Improvements for type_dispatcher and wrapper structs
 - PR #429 Add CHANGELOG.md (this file)
 - PR #266 use faster CUDA-accelerated DataFrame column/Series concatenation.
 - PR #379 new C++ `type_dispatcher` reduces code complexity in supporting many data types.
 - PR #349 Improve performance for creating columns from memoryview objects
 - PR #445 Update reductions to use type_dispatcher. Adds integer types support to sum_of_squares.
 - PR #448 Improve installation instructions in README.md
 - PR #456 Change default CMake build to Release, and added option for disabling compilation of tests

## Bug Fixes

 - PR #444 Fix csv_test CUDA too many resources requested fail.
 - PR #396 added missing output buffer in validity tests for groupbys.
 - PR #408 Dockerfile updates for source reorganization
 - PR #437 Add cffi to Dockerfile conda env, fixes "cannot import name 'librmm'"
 - PR #417 Fix `map_test` failure with CUDA 10
 - PR #414 Fix CMake installation include file paths
 - PR #418 Properly cast string dtypes to programmatic dtypes when instantiating columns
 - PR #427 Fix and tests for Concatenation illegal memory access with nulls


# cuDF 0.3.0 (23 Nov 2018)

## New Features

 - PR #336 CSV Reader string support

## Improvements

 - PR #354 source code refactored for better organization. CMake build system overhaul. Beginning of transition to Cython bindings.
 - PR #290 Add support for typecasting to/from datetime dtype
 - PR #323 Add handling pyarrow boolean arrays in input/out, add tests
 - PR #325 GDF_VALIDITY_UNSUPPORTED now returned for algorithms that don't support non-empty valid bitmasks
 - PR #381 Faster InputTooLarge Join test completes in ms rather than minutes.
 - PR #373 .gitignore improvements
 - PR #367 Doc cleanup & examples for DataFrame methods
 - PR #333 Add Rapids Memory Manager documentation
 - PR #321 Rapids Memory Manager adds file/line location logging and convenience macros
 - PR #334 Implement DataFrame `__copy__` and `__deepcopy__`
 - PR #271 Add NVTX ranges to pygdf
 - PR #311 Document system requirements for conda install

## Bug Fixes

 - PR #337 Retain index on `scale()` function
 - PR #344 Fix test failure due to PyArrow 0.11 Boolean handling
 - PR #364 Remove noexcept from managed_allocator;  CMakeLists fix for NVstrings
 - PR #357 Fix bug that made all series be considered booleans for indexing
 - PR #351 replace conda env configuration for developers
 - PRs #346 #360 Fix CSV reading of negative numbers
 - PR #342 Fix CMake to use conda-installed nvstrings
 - PR #341 Preserve categorical dtype after groupby aggregations
 - PR #315 ReadTheDocs build update to fix missing libcuda.so
 - PR #320 FIX out-of-bounds access error in reductions.cu
 - PR #319 Fix out-of-bounds memory access in libcudf count_valid_bits
 - PR #303 Fix printing empty dataframe


# cuDF 0.2.0 and cuDF 0.1.0

These were initial releases of cuDF based on previously separate pyGDF and libGDF libraries.
<|MERGE_RESOLUTION|>--- conflicted
+++ resolved
@@ -164,16 +164,12 @@
 - PR #1184 Fix iloc performance regression
 - PR #1185 Support left_on/right_on and also on=str in merge
 - PR #1200 Fix allocating bitmasks with numba instead of rmm in allocate_mask function
-<<<<<<< HEAD
 - PR #1213 Fix bug with csv reader requesting subset of columns using wrong dattype
-=======
 - PR #1223 gpuCI: Fix label on rapidsai channel on gpu build scripts
 - PR #1242 Add explicit Thrust exec policy to fix NVCATEGORY_TEST segfault on some platforms
 - PR #1246 Fix categorical tests that failed due to bad implicit type conversion
 - PR #1255 Fix overwriting conda package main label uploads
 - PR #1259 Add dlpack includes to pip build
-
->>>>>>> bcf2a6a5
 
 # cuDF 0.5.1 (05 Feb 2019)
 
