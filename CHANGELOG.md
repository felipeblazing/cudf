--- conflicted
+++ resolved
@@ -9,13 +9,10 @@
 ## Improvements
 
 - PR #730 Improve performance of `gdf_table` constructor
-<<<<<<< HEAD
 - PR #756 Consolidate common helper functions from unordered map and multimap
-=======
 - PR #753 Improve performance of groupby sum and average, especially for cases with few groups.
 - PR #836 Add ingest support for arrow chunked arrays in Column, Series, DataFrame creation
 - PR #763 Format doxygen comments for csv_read_arg struct
->>>>>>> 2f23cc29
 - PR #532 CSV Reader: Use type dispatcher instead of switch block
 
 ## Bug Fixes
