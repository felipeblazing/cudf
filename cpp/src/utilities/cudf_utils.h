--- conflicted
+++ resolved
@@ -37,8 +37,6 @@
 		return true;
 }
 
-<<<<<<< HEAD
-/**
   * Calculates the number of bytes used for a validity indicator pseudo-column for a given column's size.
   *
   * @node This function is different gdf_get_num_bytes_for_valids_allocation because it refers to bytes used as opposed to allocated
@@ -74,12 +72,6 @@
 CUDA_HOST_DEVICE_CALLABLE
 gdf_size_type gdf_get_num_bytes_for_valids_allocation(gdf_size_type column_size) { 
 	return PaddedLength(( column_size + ( GDF_VALID_BITSIZE - 1)) / GDF_VALID_BITSIZE);	
-=======
-// TODO: Use cudf::util::div_rounding_up_safe (or the power-of-2 variant)
-CUDA_HOST_DEVICE_CALLABLE
-gdf_size_type gdf_get_num_chars_bitmask(gdf_size_type size) { 
-	return (( size + ( GDF_VALID_BITSIZE - 1)) / GDF_VALID_BITSIZE );
->>>>>>> 5a0820bd
 }
 
 /* --------------------------------------------------------------------------*/
