/*
 * Copyright (c) 2018, NVIDIA CORPORATION.
 *
 * Copyright 2019 BlazingDB, Inc.
 *     Copyright 2019 Eyal Rozenberg <eyalroz@blazingdb.com>
 *
 * Licensed under the Apache License, Version 2.0 (the "License");
 * you may not use this file except in compliance with the License.
 * You may obtain a copy of the License at
 *
 *     http://www.apache.org/licenses/LICENSE-2.0
 *
 * Unless required by applicable law or agreed to in writing, software
 * distributed under the License is distributed on an "AS IS" BASIS,
 * WITHOUT WARRANTIES OR CONDITIONS OF ANY KIND, either express or implied.
 * See the License for the specific language governing permissions and
 * limitations under the License.
 */

#include "cudf_test_utils.cuh"

#include <algorithm>

namespace {

namespace detail {

// When streaming char-like types, the standard library streams tend to treat
// them as characters rather than numbers, e.g. you would get an 'a' instead of 97.
// The following function(s) ensure we "promote" such values to integers before
// they're streamed

template <typename T>
const T& promote_for_streaming(const T& x) { return x; }


//int promote_for_streaming(const char& x)          { return x; }
//int promote_for_streaming(const unsigned char& x) { return x; }
int promote_for_streaming(const signed char& x)   { return x; }

} // namespace detail


<<<<<<< HEAD
=======
struct column_printer {
    template<typename Element>
    void operator()(gdf_column const* the_column, unsigned min_printing_width)
    {
        gdf_size_type num_rows { the_column->size };

        Element const* column_data { static_cast<Element const*>(the_column->data) };

        std::vector<Element> host_side_data(num_rows);
        cudaMemcpy(host_side_data.data(), column_data, num_rows * sizeof(Element), cudaMemcpyDeviceToHost);

>>>>>>> 59f48d5b
    std::vector<gdf_valid_type> h_mask(gdf_valid_allocation_size(num_rows), ~gdf_valid_type{0});
    if (nullptr != the_column->valid) {
      cudaMemcpy(h_mask.data(), the_column->valid,
                 gdf_num_bitmask_elements(num_rows) * sizeof(gdf_valid_type), cudaMemcpyDeviceToHost);
    }

        for (gdf_size_type i = 0; i < num_rows; ++i) {
            std::cout << std::setw(min_printing_width);
            if (gdf_is_valid(h_mask.data(), i)) {
                std::cout << detail::promote_for_streaming(host_side_data[i]);
            }
            else {
                std::cout << null_representative;
            }
            std::cout << ' ';
        }
        std::cout << std::endl;
    }
};

} // namespace

void print_gdf_column(gdf_column const * the_column, unsigned min_printing_width)
{
    cudf::type_dispatcher(the_column->dtype, column_printer{}, the_column, min_printing_width);
}

void print_valid_data(const gdf_valid_type *validity_mask, 
                      const size_t num_rows)
{
  cudaError_t error;
  cudaPointerAttributes attrib;
  cudaPointerGetAttributes(&attrib, validity_mask);
  error = cudaGetLastError();

  std::vector<gdf_valid_type> h_mask(gdf_valid_allocation_size(num_rows));
  if (error != cudaErrorInvalidValue && attrib.memoryType == cudaMemoryTypeDevice)
    cudaMemcpy(h_mask.data(), validity_mask, gdf_valid_allocation_size(num_rows), cudaMemcpyDeviceToHost);
  else
    memcpy(h_mask.data(), validity_mask, gdf_valid_allocation_size(num_rows));

  std::transform(
      h_mask.begin(), h_mask.begin() + gdf_num_bitmask_elements(num_rows),
      std::ostream_iterator<std::string>(std::cout, " "), [](gdf_valid_type x) {
        auto bits = std::bitset<GDF_VALID_BITSIZE>(x).to_string('@');
        return std::string(bits.rbegin(), bits.rend());
      });
  std::cout << std::endl;
}
<|MERGE_RESOLUTION|>--- conflicted
+++ resolved
@@ -41,8 +41,6 @@
 } // namespace detail
 
 
-<<<<<<< HEAD
-=======
 struct column_printer {
     template<typename Element>
     void operator()(gdf_column const* the_column, unsigned min_printing_width)
@@ -54,7 +52,7 @@
         std::vector<Element> host_side_data(num_rows);
         cudaMemcpy(host_side_data.data(), column_data, num_rows * sizeof(Element), cudaMemcpyDeviceToHost);
 
->>>>>>> 59f48d5b
+
     std::vector<gdf_valid_type> h_mask(gdf_valid_allocation_size(num_rows), ~gdf_valid_type{0});
     if (nullptr != the_column->valid) {
       cudaMemcpy(h_mask.data(), the_column->valid,
