--- conflicted
+++ resolved
@@ -10,12 +10,9 @@
 .vscode
 *.swp
 *.pytest_cache
-<<<<<<< HEAD
 DartConfiguration.tcl
 .DS_Store
 
-=======
->>>>>>> 657525d4
 build
 htmlcov
 dist/
